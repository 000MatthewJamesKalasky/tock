--- conflicted
+++ resolved
@@ -98,13 +98,8 @@
             capsules::rng::DRIVER_NUM => f(Some(Err(self.rng))),
             capsules::ble_advertising_driver::DRIVER_NUM => f(Some(Err(self.ble_radio))),
             capsules::temperature::DRIVER_NUM => f(Some(Ok(self.temp))),
-<<<<<<< HEAD
             capsules::gpio_async::DRIVER_NUM => f(Some(Ok(self.gpio_async))),
-            capsules::ambient_light::DRIVER_NUM => f(Some(Err(self.light))),
-=======
-            capsules::gpio_async::DRIVER_NUM => f(Some(Err(self.gpio_async))),
             capsules::ambient_light::DRIVER_NUM => f(Some(Ok(self.light))),
->>>>>>> 97ebd3df
             capsules::buzzer_driver::DRIVER_NUM => f(Some(Err(self.buzzer))),
             kernel::ipc::DRIVER_NUM => f(Some(Err(&self.ipc))),
             _ => f(None),
