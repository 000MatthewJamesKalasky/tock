//! Tock kernel for the Nordic Semiconductor nRF51 development
//! kit (DK), a.k.a. the PCA10028. This is an nRF51422 SoC (a
//! Cortex M0 core with a BLE transciver) with many exported
//! pins, LEDs, and buttons. Currently the kernel provides
//! application timers, and GPIO. It will provide a console
//! once the UART is fully implemented and debugged. The
//! application GPIO pins are:
//!
//!   0 -> LED1 (pin 21)
//!   1 -> LED2 (pin 22)
//!   2 -> LED3 (pin 23)
//!   3 -> LED4 (pin 24)
//!   5 -> BUTTON1 (pin 17)
//!   6 -> BUTTON2 (pin 18)
//!   7 -> BUTTON3 (pin 19)
//!   8 -> BUTTON4 (pin 20)
//!   9 -> P0.01   (bottom left header)
//!  10 -> P0.02   (bottom left header)
//!  11 -> P0.03   (bottom left header)
//!  12 -> P0.04   (bottom left header)
//!  12 -> P0.05   (bottom left header)
//!  13 -> P0.06   (bottom left header)
//!  14 -> P0.19   (mid right header)
//!  15 -> P0.18   (mid right header)
//!  16 -> P0.17   (mid right header)
//!  17 -> P0.16   (mid right header)
//!  18 -> P0.15   (mid right header)
//!  19 -> P0.14   (mid right header)
//!  20 -> P0.13   (mid right header)
//!  21 -> P0.12   (mid right header)
//!
//!  Author: Philip Levis <pal@cs.stanford.edu>
//!  Author: Anderson Lizardo <anderson.lizardo@gmail.com>
//!  Date: August 18, 2016

#![no_std]
#![no_main]
#![feature(lang_items)]

extern crate cortexm0;
extern crate capsules;
#[macro_use(static_init)]
extern crate kernel;
extern crate nrf51;

use capsules::timer::TimerDriver;
use capsules::virtual_alarm::{MuxAlarm, VirtualMuxAlarm};
use kernel::{Chip, SysTick};
use kernel::hil::gpio::Pin;
<<<<<<< HEAD
use nrf51::rtc::{RTC, Rtc};
=======
use kernel::hil::uart::UART;
use nrf51::timer::ALARM1;
use nrf51::timer::TimerAlarm;
>>>>>>> f8bbc7ae

// The nRF51 DK LEDs (see back of board)
const LED1_PIN: usize = 21;
const LED2_PIN: usize = 22;
const LED3_PIN: usize = 23;
const LED4_PIN: usize = 24;

// The nRF51 DK buttons (see back of board)
const BUTTON1_PIN: usize = 17;
const BUTTON2_PIN: usize = 18;
const BUTTON3_PIN: usize = 19;
const BUTTON4_PIN: usize = 20;

unsafe fn load_process() -> &'static mut [Option<kernel::process::Process<'static>>] {
    use core::ptr::{read_volatile, write_volatile};
    extern "C" {
        /// Beginning of the ROM region containing app images.
        static _sapps: u8;
    }


    #[link_section = ".app_memory"]
    static mut MEMORY: [u8; 8192] = [0; 8192];
    static mut PROCS: [Option<kernel::process::Process<'static>>; 1] = [None];

    let addr = &_sapps as *const u8;

    // The first member of the LoadInfo header contains the total size of
    // each process image. A sentinel value of 0 (invalid because it is
    // smaller than the header itself) is used to mark the end of the list
    // of processes.
    let total_size = read_volatile(addr as *const usize);
    if total_size != 0 {
        write_volatile(&mut PROCS[0],
                       Some(kernel::process::Process::create(addr, total_size, &mut MEMORY)));
    }
    &mut PROCS
}

pub struct Platform {
    gpio: &'static capsules::gpio::GPIO<'static, nrf51::gpio::GPIOPin>,
    timer: &'static TimerDriver<'static, VirtualMuxAlarm<'static, Rtc>>,
    console: &'static capsules::console::Console<'static, nrf51::uart::UART>,
}


impl kernel::Platform for Platform {
    #[inline(never)]
    fn with_driver<F, R>(&mut self, driver_num: usize, f: F) -> R
        where F: FnOnce(Option<&kernel::Driver>) -> R
    {
        match driver_num {
            0 => f(Some(self.console)),
            1 => f(Some(self.gpio)),
            3 => f(Some(self.timer)),
            _ => f(None),
        }
    }
}

#[no_mangle]
pub unsafe fn reset_handler() {
    nrf51::init();

    let gpio_pins = static_init!(
        [&'static nrf51::gpio::GPIOPin; 22],
        [&nrf51::gpio::PORT[LED1_PIN], // 21
         &nrf51::gpio::PORT[LED2_PIN], // 22
         &nrf51::gpio::PORT[LED3_PIN], // 23
         &nrf51::gpio::PORT[LED4_PIN], // 24
         &nrf51::gpio::PORT[BUTTON1_PIN], // 17
         &nrf51::gpio::PORT[BUTTON2_PIN], // 18
         &nrf51::gpio::PORT[BUTTON3_PIN], // 19
         &nrf51::gpio::PORT[BUTTON4_PIN], // 20
         &nrf51::gpio::PORT[1],  // Bottom left header on DK board
         &nrf51::gpio::PORT[2],  //   |
         &nrf51::gpio::PORT[3],  //   V
         &nrf51::gpio::PORT[4],  //
         &nrf51::gpio::PORT[5],  //
         &nrf51::gpio::PORT[6],  // -----
         &nrf51::gpio::PORT[19], // Mid right header on DK board
         &nrf51::gpio::PORT[18], //   |
         &nrf51::gpio::PORT[17], //   V
         &nrf51::gpio::PORT[16], //
         &nrf51::gpio::PORT[15], //
         &nrf51::gpio::PORT[14], //
         &nrf51::gpio::PORT[13], //
         &nrf51::gpio::PORT[12], //
        ],
        4 * 22);

    nrf51::gpio::PORT[LED1_PIN].make_output();
    nrf51::gpio::PORT[LED1_PIN].clear();

    let gpio = static_init!(
        capsules::gpio::GPIO<'static, nrf51::gpio::GPIOPin>,
        capsules::gpio::GPIO::new(gpio_pins),
        20);
    for pin in gpio_pins.iter() {
        pin.set_client(gpio);
    }

    let console = static_init!(
        capsules::console::Console<nrf51::uart::UART>,
        capsules::console::Console::new(&nrf51::uart::UART0,
                                       &mut capsules::console::WRITE_BUF,
                                       kernel::Container::create()),
        24);
    nrf51::uart::UART0.set_client(console);

<<<<<<< HEAD
    let alarm = &nrf51::rtc::RTC;
    alarm.start();
    let mux_alarm = static_init!(MuxAlarm<'static, Rtc>, MuxAlarm::new(&RTC), 16);
=======
    nrf51::uart::UART0.init(kernel::hil::uart::UARTParams {
        baud_rate: 115200,
        data_bits: 8,
        parity: kernel::hil::uart::Parity::None,
        mode: kernel::hil::uart::Mode::Normal,
    });

    // The timer driver is built on top of hardware timer 1, which is implemented
    // as an HIL Alarm. Timer 0 has some special functionality for the BLE transciever,
    // so is reserved for that use. This should be rewritten to use the RTC (off the
    // low frequency clock) for lower power.
    let alarm = &nrf51::timer::ALARM1;
    let mux_alarm = static_init!(MuxAlarm<'static, TimerAlarm>, MuxAlarm::new(&ALARM1), 16);
>>>>>>> f8bbc7ae
    alarm.set_client(mux_alarm);

    let virtual_alarm1 = static_init!(
        VirtualMuxAlarm<'static, Rtc>,
        VirtualMuxAlarm::new(mux_alarm),
        24);
    let timer = static_init!(
        TimerDriver<'static, VirtualMuxAlarm<'static, Rtc>>,
        TimerDriver::new(virtual_alarm1,
                         kernel::Container::create()),
        12);
    virtual_alarm1.set_client(timer);
    alarm.enable_nvic();
    alarm.enable_interrupts();

    // Start all of the clocks. Low power operation will require a better
    // approach than this.
    nrf51::clock::CLOCK.low_stop();
    nrf51::clock::CLOCK.high_stop();

    nrf51::clock::CLOCK.low_set_source(nrf51::clock::LowClockSource::XTAL);
    nrf51::clock::CLOCK.low_start();
    nrf51::clock::CLOCK.high_start();
    while !nrf51::clock::CLOCK.low_started() {}
    while !nrf51::clock::CLOCK.high_started() {}

    let platform = static_init!(
        Platform,
        Platform {
            gpio: gpio,
            timer: timer,
            console: console,
        },
        12);

    alarm.start();

    let mut chip = nrf51::chip::NRF51::new();
    chip.systick().reset();
    chip.systick().enable(true);

    kernel::main(platform, &mut chip, load_process());

}


use core::fmt::Arguments;
#[cfg(not(test))]
#[lang="panic_fmt"]
#[no_mangle]
pub unsafe extern "C" fn rust_begin_unwind(_args: &Arguments,
                                           _file: &'static str,
                                           _line: usize)
                                           -> ! {
    use kernel::hil::gpio::Pin;

    let led0 = &nrf51::gpio::PORT[LED1_PIN];
    let led1 = &nrf51::gpio::PORT[LED2_PIN];

    led0.make_output();
    led1.make_output();
    loop {
        for _ in 0..100000 {
            led0.set();
            led1.set();
        }
        for _ in 0..100000 {
            led0.clear();
            led1.clear();
        }
    }
}<|MERGE_RESOLUTION|>--- conflicted
+++ resolved
@@ -47,13 +47,8 @@
 use capsules::virtual_alarm::{MuxAlarm, VirtualMuxAlarm};
 use kernel::{Chip, SysTick};
 use kernel::hil::gpio::Pin;
-<<<<<<< HEAD
 use nrf51::rtc::{RTC, Rtc};
-=======
 use kernel::hil::uart::UART;
-use nrf51::timer::ALARM1;
-use nrf51::timer::TimerAlarm;
->>>>>>> f8bbc7ae
 
 // The nRF51 DK LEDs (see back of board)
 const LED1_PIN: usize = 21;
@@ -164,11 +159,11 @@
         24);
     nrf51::uart::UART0.set_client(console);
 
-<<<<<<< HEAD
     let alarm = &nrf51::rtc::RTC;
     alarm.start();
     let mux_alarm = static_init!(MuxAlarm<'static, Rtc>, MuxAlarm::new(&RTC), 16);
-=======
+    alarm.set_client(mux_alarm);
+
     nrf51::uart::UART0.init(kernel::hil::uart::UARTParams {
         baud_rate: 115200,
         data_bits: 8,
@@ -176,14 +171,6 @@
         mode: kernel::hil::uart::Mode::Normal,
     });
 
-    // The timer driver is built on top of hardware timer 1, which is implemented
-    // as an HIL Alarm. Timer 0 has some special functionality for the BLE transciever,
-    // so is reserved for that use. This should be rewritten to use the RTC (off the
-    // low frequency clock) for lower power.
-    let alarm = &nrf51::timer::ALARM1;
-    let mux_alarm = static_init!(MuxAlarm<'static, TimerAlarm>, MuxAlarm::new(&ALARM1), 16);
->>>>>>> f8bbc7ae
-    alarm.set_client(mux_alarm);
 
     let virtual_alarm1 = static_init!(
         VirtualMuxAlarm<'static, Rtc>,
