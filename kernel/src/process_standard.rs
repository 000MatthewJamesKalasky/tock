--- conflicted
+++ resolved
@@ -577,17 +577,8 @@
                 unallocated_memory_size,
                 min_region_size,
                 mpu::Permissions::ReadWriteOnly,
-<<<<<<< HEAD
-                &mut config,
+                config,
             )?;
-=======
-                config,
-            );
-
-            if new_region.is_none() {
-                return None;
-            }
->>>>>>> 2ff68681
 
             for region in self.mpu_regions.iter() {
                 if region.get().is_none() {
